name: xsdba
channels:
  - conda-forge
  - defaults
dependencies:
  - python >=3.12,<3.13
<<<<<<< HEAD
  - sphinx >=7.0.0
  - furo >=2023.9.10
  - pandoc
  - sphinx-autoapi
=======
  # Docs
  - ipykernel
  - ipython >=8.5.0
  - jupyter_client
  - nbsphinx >=0.9.5
  - nc-time-axis >=1.4.1
  - pandoc
  - pooch >=1.8.0
  - sphinx >=7.0.0
  - sphinx-autobuild >=2024.4.16
>>>>>>> dd76de7c
  - sphinx-codeautolink
  - sphinx-copybutton
  - sphinx-intl
  - sphinx-rtd-theme >=1.0
  - sphinxcontrib-bibtex
  - sphinxcontrib-napoleon<|MERGE_RESOLUTION|>--- conflicted
+++ resolved
@@ -4,13 +4,8 @@
   - defaults
 dependencies:
   - python >=3.12,<3.13
-<<<<<<< HEAD
-  - sphinx >=7.0.0
+  # Docs
   - furo >=2023.9.10
-  - pandoc
-  - sphinx-autoapi
-=======
-  # Docs
   - ipykernel
   - ipython >=8.5.0
   - jupyter_client
@@ -19,11 +14,10 @@
   - pandoc
   - pooch >=1.8.0
   - sphinx >=7.0.0
+  - aphinz-autoapi
   - sphinx-autobuild >=2024.4.16
->>>>>>> dd76de7c
   - sphinx-codeautolink
   - sphinx-copybutton
   - sphinx-intl
-  - sphinx-rtd-theme >=1.0
   - sphinxcontrib-bibtex
   - sphinxcontrib-napoleon