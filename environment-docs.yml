name: xsdba
channels:
- conda-forge
dependencies:
- python >=3.12,<3.13
# Docs
- furo >=2023.9.10
- ipykernel
- ipython >=8.5.0
- jupyter_client
- nbsphinx >=0.9.5
- nc-time-axis >=1.4.1
- pooch >=1.8.0
<<<<<<< HEAD
- sphinx >=7.1.0,<8.2 # pinned until all sphinx extensions are compatible (nbsphinx)
=======
- sphinx >=7.1.0,<8.2.0 # pinned until nbsphinx supports sphinx 8.2
>>>>>>> f16c84cf
- sphinx-autobuild >=2024.4.16
- sphinx-autodoc-typehints >=3.1.0
- sphinx-codeautolink >=0.16.2
- sphinx-copybutton
- sphinx-intl
- sphinx-mdinclude
- sphinxcontrib-bibtex<|MERGE_RESOLUTION|>--- conflicted
+++ resolved
@@ -11,11 +11,7 @@
 - nbsphinx >=0.9.5
 - nc-time-axis >=1.4.1
 - pooch >=1.8.0
-<<<<<<< HEAD
-- sphinx >=7.1.0,<8.2 # pinned until all sphinx extensions are compatible (nbsphinx)
-=======
 - sphinx >=7.1.0,<8.2.0 # pinned until nbsphinx supports sphinx 8.2
->>>>>>> f16c84cf
 - sphinx-autobuild >=2024.4.16
 - sphinx-autodoc-typehints >=3.1.0
 - sphinx-codeautolink >=0.16.2
