--- conflicted
+++ resolved
@@ -237,11 +237,7 @@
 
 [tool.mypy]
 files = "."
-<<<<<<< HEAD
 python_version = 3.10
-=======
-python_version = 3.8
->>>>>>> c5e8e55b
 show_error_codes = true
 strict = true
 warn_no_return = true
