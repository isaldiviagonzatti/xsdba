[build-system]
requires = ["flit_core >=3.10.1,<4"]
build-backend = "flit_core.buildapi"

[project]
name = "xsdba"
authors = [
  {name = "Éric Dupuis", email = "dupuis.eric@ouranos.ca"},
  {name = "Trevor James Smith", email = "smith.trevorj@ouranos.ca"}
]
maintainers = [
  {name = "Éric Dupuis", email = "dupuis.eric@ouranos.ca"},
  {name = "Trevor James Smith", email = "smith.trevorj@ouranos.ca"}
]
readme = {file = "README.rst", content-type = "text/x-rst"}
requires-python = ">=3.10.0"
keywords = ["xsdba"]
license = {file = "LICENSE"}
classifiers = [
  "Development Status :: 3 - Alpha",
  "Intended Audience :: Developers",
  "License :: OSI Approved :: Apache Software License",
  "Natural Language :: English",
  "Operating System :: OS Independent",
  "Programming Language :: Python :: 3",
  "Programming Language :: Python :: 3 :: Only",
  "Programming Language :: Python :: 3.10",
  "Programming Language :: Python :: 3.11",
  "Programming Language :: Python :: 3.12",
  "Programming Language :: Python :: 3.13",
  "Programming Language :: Python :: Implementation :: CPython",
  "Topic :: Scientific/Engineering :: Information Analysis",
  "Topic :: Scientific/Engineering :: Mathematics"
]
dynamic = ["description", "version"]
dependencies = [
  "boltons >=20.1",
  "bottleneck >=1.3.1",
  "cf_xarray>=0.10.0",
  "cftime >=1.4.1",
<<<<<<< HEAD
  "dask[array] >=2024.8.1",
  "h5netcdf>=1.3.0",
  "jsonpickle >=3.1.0",
  "numba >=0.57.0",
  "numpy >=1.24.0",
  "pint>=0.24.4",
  "scipy >=1.11.0",
=======
  "dask >=2024.8.1",
  "filelock >=3.14.0",
  "jsonpickle >=3.1.0",
  "numba >=0.54.1",
  "numpy >=1.23.0,<2.0",
  "packaging",
  "pandas >=2.2.0",
  "pint>=0.24.3",
  "scipy >=1.9.0",
>>>>>>> 4a6d0545
  "statsmodels >=0.14.2",
  "typer >=0.12.3",
  "xarray >=2023.11.0"
]

[project.optional-dependencies]
dev = [
  # Dev tools and testing
  "black ==25.1.0",
  "blackdoc ==0.3.9",
  "bump-my-version >=0.30.1",
  "codespell >=2.4.1",
  "coverage >=7.5.0",
  "deptry >=0.23.0",
  "fastnanquantile >=0.0.2",
  "flake8 >=7.1.1",
  "flake8-rst-docstrings >=0.3.0",
  "flit >=3.10.1,<4.0",
  "h5netcdf >=1.3.0",
  "isort ==6.0.1",
  "mypy >=1.14.1",
  "numpydoc >=1.8.0",
  "pip >=25.0",
  "pooch >=1.8.0",
  "pre-commit >=3.5.0",
  "pytest >=8.0.0,<9.0.0",
  "pytest-cov >=5.0.0",
  "pytest-xdist >=3.2.0",
  "ruff >=0.9.0",
  "tox >=4.24.1",
  "vulture >=2.14",
  "watchdog >=4.0.0",
<<<<<<< HEAD
  "xdoctest>=1.1.5"
=======
  "xclim >=0.55.1",
  "xdoctest >=1.1.5",
  "yamllint >=1.35.1"
>>>>>>> 4a6d0545
]
docs = [
  # Documentation and examples
  "furo >=2023.9.10",
  "ipykernel",
  "ipython >=8.5.0",
  "jupyter_client",
  "nbsphinx >=0.9.5",
  "nc-time-axis >=1.4.1",
  "pooch >=1.8.0",
  "pygments",
  "sphinx >=7.1.0,<8.2.0", # pinned until nbsphinx supports sphinx 8.2
  "sphinx-autobuild >=2024.4.16",
  "sphinx-autodoc-typehints",
  "sphinx-codeautolink",
  "sphinx-copybutton",
  "sphinx-intl",
  "sphinx-mdinclude",
  "sphinxcontrib-bibtex"
]
extras = [
  "POT >=0.9.4",
  "xclim >= 0.55.1"
]
all = ["xsdba[dev]", "xsdba[docs]", "xsdba[extras]"]

[project.scripts]
xsdba = "xsdba.cli:app"

[project.urls]
"Homepage" = "https://xsdba.readthedocs.io/"
"Changelog" = "https://xsdba.readthedocs.io/en/stable/changelog.html"
"About Ouranos" = "https://ouranos.ca/en/"
"Issue tracker" = "https://github.com/Ouranosinc/xsdba/issues"
"Source" = "https://github.com/Ouranosinc/xsdba"

[tool]

[tool.black]
target-version = [
  "py310",
  "py311",
  "py312",
  "py313"
]

[tool.bumpversion]
current_version = "0.3.2"
commit = true
commit_args = "--no-verify"
tag = false
tag_name = "v{new_version}"
allow_dirty = true
parse = "(?P<major>\\d+)\\.(?P<minor>\\d+)\\.(?P<patch>\\d+)(\\-(?P<release>[a-z]+)(\\.(?P<build>\\d+)))?"
serialize = [
  "{major}.{minor}.{patch}-{release}.{build}",
  "{major}.{minor}.{patch}"
]

[[tool.bumpversion.files]]
filename = "CHANGELOG.rst"
include_bumps = ["release"]
search = """\
`Unreleased <https://github.com/Ouranosinc/xsdba>`_ (latest)
------------------------------------------------------------
"""
replace = """\
..
    `Unreleased <https://github.com/Ouranosinc/xsdba>`_ (latest)
    ------------------------------------------------------------

    Contributors:

    Changes
    ^^^^^^^
    * No change.

    Fixes
    ^^^^^
    * No change.

.. _changes_{new_version}:

`v{new_version} <https://github.com/Ouranosinc/xsdba/tree/{new_version}>`_ ({now:%Y-%m-%d})
-----------------------------------------------------------------------
"""

[[tool.bumpversion.files]]
filename = "src/xsdba/__init__.py"
search = "__version__ = \"{current_version}\""
replace = "__version__ = \"{new_version}\""

[[tool.bumpversion.files]]
filename = "tests/test_xsdba.py"
search = "__version__ = \"{current_version}\""
replace = "__version__ = \"{new_version}\""

[[tool.bumpversion.files]]
filename = ".cruft.json"
search = "\"version\": \"{current_version}\""
replace = "\"version\": \"{new_version}\""

[tool.bumpversion.parts.build]
independent = false

[tool.bumpversion.parts.release]
optional_value = "release"
values = [
  "dev",
  "release"
]

[tool.codespell]
skip = '*docs/_build,*docs/references.bib,*.gz,*.png,*.svg,*.whl'
ignore-words-list = "astroid,hanel,indx,lond,ot,socio-economic"

[tool.coverage.paths]
source = ["src/xsdba/", "*/site-packages/xsdba/"]

[tool.coverage.run]
omit = ["tests/*.py"]
relative_files = true
source = ["xsdba"]

[tool.deptry]
extend_exclude = ["docs"]
ignore_notebooks = true
pep621_dev_dependency_groups = ["all", "dev", "docs"]

[tool.deptry.package_module_name_map]
"scikit-learn" = "sklearn"
"POT" = "ot"

[tool.deptry.per_rule_ignores]
DEP001 = ["SBCK"]
DEP003 = ["rich"]
DEP004 = ["fastnanquantile", "ot", "pooch", "xclim"] # remove some of these in xsdba>=0.4.0

[tool.flit.sdist]
include = [
  ".zenodo.json",
  "AUTHORS.rst",
  "CHANGELOG.rst",
  "CONTRIBUTING.rst",
  "LICENSE",
  "Makefile",
  "README.rst",
  "environment-dev.yml",
  "environment-docs.yml",
  "docs/_static/_images/*.gif",
  "docs/_static/_images/*.jpg",
  "docs/_static/_images/*.png",
  "docs/_static/_images/*.rst",
  "docs/Makefile",
  "docs/conf.py",
  "docs/make.bat",
  "src/xsdba",
  "tests/*.py",
  "tox.ini"
]
exclude = [
  "*.py[co]",
  "__pycache__",
  ".coveralls.yml",
  ".editorconfig",
  ".flake8",
  ".gitignore",
  ".pre-commit-config.yaml",
  ".readthedocs.yml",
  ".yamllint.yaml",
  ".zizmor.yml",
  "docs/_*",
  "docs/apidoc/modules.rst",
  "docs/apidoc/xsdba*.rst"
]

[tool.isort]
profile = "black"
py_version = 310
add_imports = "from __future__ import annotations"

[tool.mypy]
files = "."
python_version = 3.10
show_error_codes = true
strict = true
warn_no_return = true
warn_return_any = true
warn_unreachable = true
warn_unused_configs = true

[[tool.mypy.overrides]]
module = [
  # Don't require test functions to include types
  "tests.*"
]
allow_untyped_defs = true
disable_error_code = "attr-defined"
ignore_missing_imports = true

# SPLIT: many checks removed
[tool.numpydoc_validation]
checks = [
  "all", # report on all checks, except the below
  "ES01",
  "EX01",
  "GL01",
  "GL08",
  "PR01",
  "PR02", #
  "PR04", #
  "PR07",
  "PR08",
  "PR10", #
  "RT01",
  "RT03",
  "SA01",
  "SA04",
  "SS03",
  "SS06"
]
# remember to use single quotes for regex in TOML
exclude = [
  # don't report on objects that match any of these regex
  '\.undocumented_method$',
  '\.__repr__$'
]
override_SS05 = [
  # override SS05 to allow docstrings starting with these words
  '^Process ',
  '^Assess ',
  '^Access '
]

[tool.pytest.ini_options]
addopts = [
  "--color=yes",
  "--cov=xsdba",
  "--numprocesses=0",
  "--maxprocesses=8",
  "--dist=worksteal"
]
norecursedirs = ["docs/notebooks/*"]
filterwarnings = ["ignore::UserWarning"]
strict_markers = true
testpaths = "tests"
usefixtures = "xdoctest_namespace"
markers = [
  "slow: mark test as slow"
]

[tool.ruff]
src = ["xsdba"]
line-length = 150
exclude = [
  ".eggs",
  ".git",
  "build",
  "docs"
]

[tool.ruff.format]
quote-style = "double"
indent-style = "space"
skip-magic-trailing-comma = false
line-ending = "auto"

[tool.ruff.lint]
extend-select = [
  "RUF022", # unsorted-dunder-all
  "D213" # multi-line-summary-second-line
]
ignore = [
  "COM", # commas
  "D205", # blank-line-after-summary
  "D400", # ends-in-period
  "D401", # non-imperative-mood
  # WIP xsdba
  "E402", # top import module
  "D200",
  "FLY002",
  "N801",
  "N803",
  "N806",
  "PTH123",
  "S310",
  "PERF401", # don't force list comprehensions
  "PERF203", # allow try/except in loop
  "E501", # line too long
  "W505" # doc line too long
]
preview = true
select = [
  "BLE", # blind-except
  "C90", # mccabe-complexity
  "D", # docstrings
  "E", # pycodestyle errors
  "FLY002", # static-join-to-fstring
  "G", # logging-format
  "N", # naming conventions
  "PERF", # iterator performance
  "PTH", # pathlib
  "RUF010", # explicit-f-string-type-conversion
  "RUF013", # implicit-optional
  "S", # bandit
  "UP", # python version conventions
  "W" # pycodestyle warnings
]

[tool.ruff.lint.flake8-bandit]
check-typed-exception = true

[tool.ruff.lint.isort]
known-first-party = ["xsdba"]
case-sensitive = true
detect-same-package = false
lines-after-imports = 2
no-lines-before = ["future", "standard-library"]

[tool.ruff.lint.mccabe]
max-complexity = 15

[tool.ruff.lint.per-file-ignores]
"docs/**" = ["E402"]
"src/xsdba/**/__init__.py" = ["F401", "F403"]
"tests/**" = ["D100", "D101", "D102", "D103", "S101"]

[tool.ruff.lint.pycodestyle]
max-doc-length = 180

[tool.ruff.lint.pydocstyle]
convention = "numpy"

[tool.vulture]
exclude = []
ignore_decorators = ["@pytest.fixture"]
ignore_names = []
min_confidence = 90
paths = ["src/xsdba", "tests"]
sort_by_size = true<|MERGE_RESOLUTION|>--- conflicted
+++ resolved
@@ -38,25 +38,15 @@
   "bottleneck >=1.3.1",
   "cf_xarray>=0.10.0",
   "cftime >=1.4.1",
-<<<<<<< HEAD
   "dask[array] >=2024.8.1",
-  "h5netcdf>=1.3.0",
+  "filelock >=3.14.0",
   "jsonpickle >=3.1.0",
   "numba >=0.57.0",
   "numpy >=1.24.0",
+  "packaging",
+  "pandas >=2.2.0",
   "pint>=0.24.4",
   "scipy >=1.11.0",
-=======
-  "dask >=2024.8.1",
-  "filelock >=3.14.0",
-  "jsonpickle >=3.1.0",
-  "numba >=0.54.1",
-  "numpy >=1.23.0,<2.0",
-  "packaging",
-  "pandas >=2.2.0",
-  "pint>=0.24.3",
-  "scipy >=1.9.0",
->>>>>>> 4a6d0545
   "statsmodels >=0.14.2",
   "typer >=0.12.3",
   "xarray >=2023.11.0"
@@ -71,7 +61,6 @@
   "codespell >=2.4.1",
   "coverage >=7.5.0",
   "deptry >=0.23.0",
-  "fastnanquantile >=0.0.2",
   "flake8 >=7.1.1",
   "flake8-rst-docstrings >=0.3.0",
   "flit >=3.10.1,<4.0",
@@ -89,13 +78,8 @@
   "tox >=4.24.1",
   "vulture >=2.14",
   "watchdog >=4.0.0",
-<<<<<<< HEAD
-  "xdoctest>=1.1.5"
-=======
-  "xclim >=0.55.1",
   "xdoctest >=1.1.5",
   "yamllint >=1.35.1"
->>>>>>> 4a6d0545
 ]
 docs = [
   # Documentation and examples
@@ -117,6 +101,7 @@
   "sphinxcontrib-bibtex"
 ]
 extras = [
+  "fastnanquantile >=0.0.2",
   "POT >=0.9.4",
   "xclim >= 0.55.1"
 ]
