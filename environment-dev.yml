name: xsdba
channels:
  - conda-forge
  - defaults
dependencies:
  - python >=3.9,<3.13
  - boltons
  - bottleneck
  - cf_xarray
  - cftime
  - dask # why was this not installed??
  - jsonpickle
  - numba
  - numpy<2.0 # to accomodate numba
  - pint
  - scipy
  - statsmodels
  - xarray
  - yamale
  # - xarray >=2022.05.0.dev0
  # Dev tools and testing
<<<<<<< HEAD
  - pip >=24.0
  - black ==24.4.2
  - blackdoc ==0.3.9
  - bump-my-version >=0.24.3
  - coverage >=7.5.0
  - coveralls >=4.0.0
  - flake8 >=7.1.0
  - flake8-rst-docstrings >=0.3.0
  - flit >=3.9.0,<4.0
  - h5netcdf
  - isort ==5.13.2
  - nc-time-axis # for notebooks
  - netcdf4
  - numpydoc >=1.7.0
  - pooch # for notebooks
  - pre-commit >=3.5.0
  - pytest >=8.2.2
  - pytest-cov >=5.0.0
  - ruff >=0.5.0
  - tox >=4.16.0
  - typer >=0.12.3
  - watchdog >=4.0.0
  - xdoctest
=======
  - pip >=24.2.0
  - bump-my-version >=0.25.1
  - watchdog >=4.0.0
  - flake8 >=7.1.1
  - flake8-rst-docstrings >=0.3.0
  - flit >=3.9.0,<4.0
  - tox >=4.17.1
  - coverage >=7.5.0
  - coveralls >=4.0.1
  - typer >=0.12.3
  - pytest >=8.3.2
  - pytest-cov >=5.0.0
  - black ==24.8.0
  - blackdoc ==0.3.9
  - isort ==5.13.2
  - numpydoc >=1.8.0
  - pre-commit >=3.5.0
  - ruff >=0.5.7
>>>>>>> 283a315a
<|MERGE_RESOLUTION|>--- conflicted
+++ resolved
@@ -19,31 +19,6 @@
   - yamale
   # - xarray >=2022.05.0.dev0
   # Dev tools and testing
-<<<<<<< HEAD
-  - pip >=24.0
-  - black ==24.4.2
-  - blackdoc ==0.3.9
-  - bump-my-version >=0.24.3
-  - coverage >=7.5.0
-  - coveralls >=4.0.0
-  - flake8 >=7.1.0
-  - flake8-rst-docstrings >=0.3.0
-  - flit >=3.9.0,<4.0
-  - h5netcdf
-  - isort ==5.13.2
-  - nc-time-axis # for notebooks
-  - netcdf4
-  - numpydoc >=1.7.0
-  - pooch # for notebooks
-  - pre-commit >=3.5.0
-  - pytest >=8.2.2
-  - pytest-cov >=5.0.0
-  - ruff >=0.5.0
-  - tox >=4.16.0
-  - typer >=0.12.3
-  - watchdog >=4.0.0
-  - xdoctest
-=======
   - pip >=24.2.0
   - bump-my-version >=0.25.1
   - watchdog >=4.0.0
@@ -61,5 +36,4 @@
   - isort ==5.13.2
   - numpydoc >=1.8.0
   - pre-commit >=3.5.0
-  - ruff >=0.5.7
->>>>>>> 283a315a
+  - ruff >=0.5.7