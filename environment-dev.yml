name: xsdba
channels:
- conda-forge
dependencies:
- python >=3.10,<3.13
- boltons >=20.1
- bottleneck >=1.3.1
- cf_xarray >=0.10.0 # not sure if we need to be that strict
- cftime >=1.4.1
- dask >=2024.8.1
- jsonpickle >=3.1.0
- numba >=0.54.1
- numpy >=1.23.0,<2.0 # to accommodate numba
- pint>=0.24.3
- scipy >=1.9.0
- statsmodels >=0.14.2
- typer >=0.12.3
- xarray >=2023.11.0
# Extras
- fastnanquantile >=0.0.2
- pot >=0.9.4
- xclim >=0.55.1
# Dev tools and testing
- black ==25.1.0
- blackdoc ==0.3.9
- bump-my-version >=0.30.1
- codespell >=2.4.1
- coverage >=7.5.0
- coveralls >=4.0.1
- deptry >=0.23.0
- flake8 >=7.1.1
- flake8-rst-docstrings >=0.3.0
- flit >=3.10.1,<4.0
- h5netcdf >=1.3.0
- isort ==6.0.0
- mypy >=1.14.1
- numpydoc >=1.8.0
- pip >=24.3.1
- pooch >=1.8.0
- pre-commit >=3.5.0
- pytest >=8.0.0,<9.0.0
- pytest-cov >=5.0.0
- pytest-xdist >=3.2.0
- ruff >=0.9.0
- tox >=4.24.1
- vulture >=2.14
- watchdog >=4.0.0
- xdoctest>=1.1.5
<<<<<<< HEAD
- matplotlib >=3.6.0
=======
- yamllint >=1.35.1
>>>>>>> 4a6d0545
<|MERGE_RESOLUTION|>--- conflicted
+++ resolved
@@ -46,8 +46,5 @@
 - vulture >=2.14
 - watchdog >=4.0.0
 - xdoctest>=1.1.5
-<<<<<<< HEAD
 - matplotlib >=3.6.0
-=======
-- yamllint >=1.35.1
->>>>>>> 4a6d0545
+- yamllint >=1.35.1