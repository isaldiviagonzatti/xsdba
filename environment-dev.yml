--- conflicted
+++ resolved
@@ -26,11 +26,7 @@
 - bump-my-version >=0.30.1
 - codespell >=2.4.1
 - coverage >=7.5.0
-<<<<<<< HEAD
-=======
-- coveralls >=4.0.1
 - deptry >=0.23.0
->>>>>>> 4a6d0545
 - flake8 >=7.1.1
 - flake8-rst-docstrings >=0.3.0
 - flit >=3.10.1,<4.0
