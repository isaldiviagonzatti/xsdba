default_language_version:
  python: python3

repos:
  - repo: https://github.com/asottile/pyupgrade
    rev: v3.19.1
    hooks:
      - id: pyupgrade
        args: [ '--py310-plus' ]
  - repo: https://github.com/pre-commit/pre-commit-hooks
    rev: v5.0.0
    hooks:
      - id: trailing-whitespace
      - id: end-of-file-fixer
      - id: debug-statements
      - id: check-json
      - id: pretty-format-json
        args: [ '--autofix', '--no-ensure-ascii', '--no-sort-keys' ]
        exclude: '.ipynb'
      - id: check-toml
      - id: check-yaml
        args: [ '--allow-multiple-documents' ]
  - repo: https://github.com/pappasam/toml-sort
    rev: v0.24.2
    hooks:
      - id: toml-sort-fix
  - repo: https://github.com/adrienverge/yamllint.git
    rev: v1.35.1
    hooks:
      - id: yamllint
        args: [ '--config-file=.yamllint.yaml' ]
  - repo: https://github.com/pre-commit/pygrep-hooks
    rev: v1.10.0
    hooks:
      - id: python-check-blanket-noqa
      - id: python-check-blanket-type-ignore
      - id: python-no-eval
      - id: python-no-log-warn
      - id: python-use-type-annotations
      - id: rst-directive-colons
      - id: rst-inline-touching-normal
      - id: text-unicode-replacement-char
  - repo: https://github.com/psf/black-pre-commit-mirror
    rev: 25.1.0
    hooks:
      - id: black
        exclude: ^docs/
  - repo: https://github.com/PyCQA/isort
    rev: 6.0.0
    hooks:
      - id: isort
        exclude: ^docs/
  - repo: https://github.com/astral-sh/ruff-pre-commit
<<<<<<< HEAD
    rev: v0.9.4
=======
    rev: v0.9.0
>>>>>>> 23eb0258
    hooks:
      - id: ruff
        args: [ '--fix' ]
#      - id: ruff-format
  - repo: https://github.com/pycqa/flake8
    rev: 7.1.1
    hooks:
      - id: flake8
        additional_dependencies: [ 'flake8-rst-docstrings' ]
        args: [ '--config=.flake8' ]
  - repo: https://github.com/jendrikseipp/vulture
    rev: 'v2.14'
    hooks:
      - id: vulture
#  - repo: https://github.com/pre-commit/mirrors-mypy
#    rev: v1.14.1
#    hooks:
#      - id: mypy
  - repo: https://github.com/nbQA-dev/nbQA
    rev: 1.9.1
    hooks:
      - id: nbqa-pyupgrade
        args: [ '--py310-plus' ]
        additional_dependencies: [ 'pyupgrade==3.19.0' ]
      - id: nbqa-black
        additional_dependencies: [ 'black==25.1.0' ]
  - repo: https://github.com/kynan/nbstripout
    rev: 0.8.1
    hooks:
      - id: nbstripout
        files: '.ipynb'
        args: [ '--extra-keys=metadata.kernelspec' ]
  - repo: https://github.com/keewis/blackdoc
    rev: v0.3.9
    hooks:
      - id: blackdoc
        additional_dependencies: [ 'black==25.1.0' ]
      - id: blackdoc-autoupdate-black
  - repo: https://github.com/codespell-project/codespell
    rev: v2.3.0
    hooks:
      - id: codespell
        additional_dependencies: [ 'tomli' ]
        args: [ '--toml=pyproject.toml' ]
  - repo: https://github.com/numpy/numpydoc
    rev: v1.8.0
    hooks:
      - id: numpydoc-validation
        exclude: ^docs/|^tests/
  - repo: https://github.com/python-jsonschema/check-jsonschema
    rev: 0.31.1
    hooks:
      - id: check-github-workflows
      - id: check-readthedocs
  - repo: https://github.com/woodruffw/zizmor-pre-commit
    rev: v0.8.0
    hooks:
      - id: zizmor
        args: [ '--config=.zizmor.yml' ]
  - repo: https://github.com/gitleaks/gitleaks
    rev: v8.21.2
    hooks:
      - id: gitleaks
  - repo: meta
    hooks:
      - id: check-hooks-apply
      - id: check-useless-excludes

ci:
  autofix_commit_msg: |
    [pre-commit.ci] auto fixes from pre-commit.com hooks

    for more information, see https://pre-commit.ci
  autofix_prs: true
  autoupdate_branch: ''
  autoupdate_commit_msg: '[pre-commit.ci] pre-commit autoupdate'
  autoupdate_schedule: monthly
  skip: [ ]
  submodules: false<|MERGE_RESOLUTION|>--- conflicted
+++ resolved
@@ -51,11 +51,7 @@
       - id: isort
         exclude: ^docs/
   - repo: https://github.com/astral-sh/ruff-pre-commit
-<<<<<<< HEAD
     rev: v0.9.4
-=======
-    rev: v0.9.0
->>>>>>> 23eb0258
     hooks:
       - id: ruff
         args: [ '--fix' ]
